import SwiftUI
import SwiftData
import Charts
import KeyboardShortcuts

struct MetricsView: View {
    @Environment(\.modelContext) private var modelContext
    @Query(sort: \Transcription.timestamp) private var transcriptions: [Transcription]
    @EnvironmentObject private var whisperState: WhisperState
    @EnvironmentObject private var hotkeyManager: HotkeyManager
    @StateObject private var licenseViewModel = LicenseViewModel()
    @State private var hasLoadedData = false
    let skipSetupCheck: Bool
    
    init(skipSetupCheck: Bool = false) {
        self.skipSetupCheck = skipSetupCheck
    }
    
    var body: some View {
        VStack {
<<<<<<< HEAD
            Spacer()
=======
            // Trial Message
            if case .trial(let daysRemaining) = licenseViewModel.licenseState {
                TrialMessageView(
                    message: "You have \(daysRemaining) days left in your trial",
                    type: daysRemaining <= 2 ? .warning : .info,
                    onAddLicenseKey: {
                        // Post notification to navigate to VoiceInk Pro tab
                        NotificationCenter.default.post(
                            name: .navigateToDestination,
                            object: nil,
                            userInfo: ["destination": "VoiceInk Pro"]
                        )
                    }
                )
                .padding()
            } else if case .trialExpired = licenseViewModel.licenseState {
                TrialMessageView(
                    message: "Your trial has expired. Upgrade to continue using VoiceInk",
                    type: .expired,
                    onAddLicenseKey: {
                        // Also allow navigation from expired state
                        NotificationCenter.default.post(
                            name: .navigateToDestination,
                            object: nil,
                            userInfo: ["destination": "VoiceInk Pro"]
                        )
                    }
                )
                .padding()
            }
>>>>>>> a93dbe82
            
            Group {
                if skipSetupCheck {
                    MetricsContent(transcriptions: Array(transcriptions))
                } else if isSetupComplete {
                    MetricsContent(transcriptions: Array(transcriptions))
                } else {
                    MetricsSetupView()
                }
            }
        }
        .background(Color(.controlBackgroundColor))
        .task {
            // Ensure the model context is ready
            hasLoadedData = true
        }
    }
    
    private var isSetupComplete: Bool {
        hasLoadedData &&
        whisperState.currentModel != nil &&
        KeyboardShortcuts.getShortcut(for: .toggleMiniRecorder) != nil &&
        AXIsProcessTrusted() &&
        CGPreflightScreenCaptureAccess()
    }
}<|MERGE_RESOLUTION|>--- conflicted
+++ resolved
@@ -18,9 +18,6 @@
     
     var body: some View {
         VStack {
-<<<<<<< HEAD
-            Spacer()
-=======
             // Trial Message
             if case .trial(let daysRemaining) = licenseViewModel.licenseState {
                 TrialMessageView(
@@ -51,7 +48,6 @@
                 )
                 .padding()
             }
->>>>>>> a93dbe82
             
             Group {
                 if skipSetupCheck {
