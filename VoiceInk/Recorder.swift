import Foundation
import AVFoundation
import CoreAudio
import os

@MainActor
class Recorder: ObservableObject {
<<<<<<< HEAD
    private var engine: AVAudioEngine?
    private var file: AVAudioFile?
    private let logger = Logger(subsystem: "com.bootweb.VoiceInk", category: "Recorder")
=======
    private var recorder: AVAudioRecorder?
    private let logger = Logger(subsystem: "com.prakashjoshipax.voiceink", category: "Recorder")
>>>>>>> ae5a8496
    private let deviceManager = AudioDeviceManager.shared
    private var deviceObserver: NSObjectProtocol?
    private var isReconfiguring = false
    private let mediaController = MediaController.shared
    @Published var audioMeter = AudioMeter(averagePower: 0, peakPower: 0)
    
    enum RecorderError: Error {
        case couldNotStartRecording
    }
    
    init() {
        setupDeviceChangeObserver()
    }
    
    private func setupDeviceChangeObserver() {
        deviceObserver = AudioDeviceConfiguration.createDeviceChangeObserver { [weak self] in
            Task {
                await self?.handleDeviceChange()
            }
        }
    }
    
    private func handleDeviceChange() async {
        guard !isReconfiguring else { return }
        isReconfiguring = true
        
        if recorder != nil {
            let currentURL = recorder?.url
            stopRecording()
            try? await Task.sleep(nanoseconds: 100_000_000)
            
            if let url = currentURL {
                do {
                    try await startRecording(toOutputFile: url)
                } catch {
                    logger.error("❌ Failed to restart recording after device change: \(error.localizedDescription)")
                }
            }
        }
        isReconfiguring = false
    }
    
    private func configureAudioSession(with deviceID: AudioDeviceID) async throws {
        do {
            _ = try AudioDeviceConfiguration.configureAudioSession(with: deviceID)
            try AudioDeviceConfiguration.setDefaultInputDevice(deviceID)
        } catch {
            logger.error("❌ Failed to configure audio session: \(error.localizedDescription)")
            throw error
        }
    }
    
    func startRecording(toOutputFile url: URL) async throws {
        deviceManager.isRecordingActive = true
        
        Task { 
            await mediaController.muteSystemAudio()
        }
        
        let deviceID = deviceManager.getCurrentDevice()
        if deviceID != 0 {
            do {
                try await configureAudioSession(with: deviceID)
            } catch {
                logger.warning("⚠️ Failed to configure audio session for device \(deviceID), attempting to continue: \(error.localizedDescription)")
            }
        }
        
        let recordSettings: [String: Any] = [
            AVFormatIDKey: Int(kAudioFormatLinearPCM),
            AVSampleRateKey: 16000.0,
            AVNumberOfChannelsKey: 1,
            AVLinearPCMBitDepthKey: 16,
            AVLinearPCMIsFloatKey: false,
            AVLinearPCMIsBigEndianKey: false,
            AVLinearPCMIsNonInterleaved: false
        ]
        
        do {
            recorder = try AVAudioRecorder(url: url, settings: recordSettings)
            recorder?.isMeteringEnabled = true
            
            if recorder?.record() == false {
                logger.error("❌ Could not start recording")
                throw RecorderError.couldNotStartRecording
            }
            
            Task {
                while recorder != nil {
                    updateAudioMeter()
                    try? await Task.sleep(nanoseconds: 33_000_000)
                }
            }
            
        } catch {
            logger.error("Failed to create audio recorder: \(error.localizedDescription)")
            stopRecording()
            throw RecorderError.couldNotStartRecording
        }
    }
    
    func stopRecording() {
        recorder?.stop()
        recorder = nil
        audioMeter = AudioMeter(averagePower: 0, peakPower: 0)
        Task {
            await mediaController.unmuteSystemAudio()
        }
        deviceManager.isRecordingActive = false
    }
    
    private func updateAudioMeter() {
        guard let recorder = recorder else { return }
        recorder.updateMeters()
        
        let averagePower = recorder.averagePower(forChannel: 0)
        let peakPower = recorder.peakPower(forChannel: 0)
        
        let minVisibleDb: Float = -60.0 
        let maxVisibleDb: Float = 0.0

        let normalizedAverage: Float
        if averagePower < minVisibleDb {
            normalizedAverage = 0.0
        } else if averagePower >= maxVisibleDb {
            normalizedAverage = 1.0
        } else {
            normalizedAverage = (averagePower - minVisibleDb) / (maxVisibleDb - minVisibleDb)
        }
        
        let normalizedPeak: Float
        if peakPower < minVisibleDb {
            normalizedPeak = 0.0
        } else if peakPower >= maxVisibleDb {
            normalizedPeak = 1.0
        } else {
            normalizedPeak = (peakPower - minVisibleDb) / (maxVisibleDb - minVisibleDb)
        }
        
        audioMeter = AudioMeter(averagePower: Double(normalizedAverage), peakPower: Double(normalizedPeak))
    }
    
    deinit {
        if let observer = deviceObserver {
            NotificationCenter.default.removeObserver(observer)
        }
    }
}

struct AudioMeter: Equatable {
    let averagePower: Double
    let peakPower: Double
}<|MERGE_RESOLUTION|>--- conflicted
+++ resolved
@@ -5,14 +5,8 @@
 
 @MainActor
 class Recorder: ObservableObject {
-<<<<<<< HEAD
-    private var engine: AVAudioEngine?
-    private var file: AVAudioFile?
-    private let logger = Logger(subsystem: "com.bootweb.VoiceInk", category: "Recorder")
-=======
     private var recorder: AVAudioRecorder?
     private let logger = Logger(subsystem: "com.prakashjoshipax.voiceink", category: "Recorder")
->>>>>>> ae5a8496
     private let deviceManager = AudioDeviceManager.shared
     private var deviceObserver: NSObjectProtocol?
     private var isReconfiguring = false
